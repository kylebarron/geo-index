//! An immutable, ABI-stable K-D Tree.
//!
//! ## Creation
//!
//! Use [`KDTreeBuilder`] to construct an [`KDTree`], which allows you to make queries.
//!
//! ## Search
//!
//! Use [`KDTreeIndex::range`] to search a KDTree given a bounding box query. Use
//! [`KDTreeIndex::within`] to search a KDTree given a point and radius.
//!
//! ## Persisting
//!
//! You can use [`KDTree::into_inner`] to access the underlying `Vec<u8>` it contains.
//!
//! ## Recovering the index
//!
//! You can use [`KDTreeRef::try_new`] to construct a KDTree as a reference on an external byte
//! slice. If you don't know the coordinate type used in the index, you can use
//! [`CoordType::from_buffer`][crate::CoordType::from_buffer] to infer the coordinate type.
//!
//! ## Coordinate types
//!
//! Supported coordinate types implement [`IndexableNum`][crate::IndexableNum]. Note that float
//! `NaN` is not supported and may panic.
//!
//! ## Example
//!
//! ```
//! use geo_index::kdtree::{KDTreeBuilder, KDTreeIndex, KDTreeRef};
//!
//! // Create a KDTree
//! let mut builder = KDTreeBuilder::<f64>::new(3);
//! builder.add(0., 0.);
//! builder.add(1., 1.);
//! builder.add(2., 2.);
//! let tree = builder.finish();
//!
//! // Perform a search
//! assert_eq!(tree.range(0.5, 0.5, 1.5, 1.5), vec![1]);
//!
//! // Convert to underlying buffer
//! let buffer = tree.into_inner();
//!
//! // Create tree as a reference onto this buffer
//! let tree_ref = KDTreeRef::<f64>::try_new(&buffer).unwrap();
//!
//! // Perform search again
//! assert_eq!(tree_ref.range(0.5, 0.5, 1.5, 1.5), vec![1]);
//! ```

mod builder;
pub(crate) mod constants;
mod index;
mod r#trait;

<<<<<<< HEAD
pub use builder::{KDTreeBuilder, DEFAULT_KDTREE_NODE_SIZE};
pub use index::{KDTreeMetadata, KDTreeRef, KDTree};
=======
pub use builder::KDTreeBuilder;
pub use index::{KDTree, KDTreeMetadata, KDTreeRef};
>>>>>>> 0368d3b0
pub use r#trait::KDTreeIndex;

#[cfg(test)]
mod test;<|MERGE_RESOLUTION|>--- conflicted
+++ resolved
@@ -54,13 +54,8 @@
 mod index;
 mod r#trait;
 
-<<<<<<< HEAD
 pub use builder::{KDTreeBuilder, DEFAULT_KDTREE_NODE_SIZE};
-pub use index::{KDTreeMetadata, KDTreeRef, KDTree};
-=======
-pub use builder::KDTreeBuilder;
 pub use index::{KDTree, KDTreeMetadata, KDTreeRef};
->>>>>>> 0368d3b0
 pub use r#trait::KDTreeIndex;
 
 #[cfg(test)]
