[package]
name = "geoindex-rs"
version = "0.2.0-beta.1"
authors = ["Kyle Barron <kylebarron2@gmail.com>"]
edition = "2021"
description = "Fast, memory-efficient 2D spatial indexes for Python."
readme = "README.md"
repository = "https://github.com/kylebarron/geo-index"
license = "MIT OR Apache-2.0"
keywords = ["python", "geospatial"]
categories = ["science::geo"]
rust-version = "1.75"

# See more keys and their definitions at https://doc.rust-lang.org/cargo/reference/manifest.html
[lib]
name = "_rust"
crate-type = ["cdylib"]

[dependencies]
bytes = "1"
geo-index = { path = "../", features = ["rayon"] }
# numpy = "0.21"
# TODO: Pin to released version once NumPy 2.0 support is merged
# https://github.com/PyO3/rust-numpy/issues/409
# This is the fork used by polars
# https://github.com/pola-rs/polars/blob/fac700d9670feb57f1df32beaeee38377725fccf/py-polars/Cargo.toml#L33-L35
numpy = { git = "https://github.com/stinodego/rust-numpy.git", rev = "9ba9962ae57ba26e35babdce6f179edf5fe5b9c8", default-features = false }
<<<<<<< HEAD
pyo3 = { version = "0.21", features = [] }
=======
pyo3 = { version = "0.21.0", features = ["macros"] }
>>>>>>> bf91b87d
thiserror = "1"

[profile.release]
lto = true
codegen-units = 1<|MERGE_RESOLUTION|>--- conflicted
+++ resolved
@@ -25,11 +25,7 @@
 # This is the fork used by polars
 # https://github.com/pola-rs/polars/blob/fac700d9670feb57f1df32beaeee38377725fccf/py-polars/Cargo.toml#L33-L35
 numpy = { git = "https://github.com/stinodego/rust-numpy.git", rev = "9ba9962ae57ba26e35babdce6f179edf5fe5b9c8", default-features = false }
-<<<<<<< HEAD
-pyo3 = { version = "0.21", features = [] }
-=======
 pyo3 = { version = "0.21.0", features = ["macros"] }
->>>>>>> bf91b87d
 thiserror = "1"
 
 [profile.release]
